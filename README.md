--- conflicted
+++ resolved
@@ -18,11 +18,7 @@
 
 Clone this repository: 
 ```
-<<<<<<< HEAD
-$ git clone https://github.com/FelixN1l/pseudofinder
-=======
-git clone https://github.com/iefadnil/pseudofinder
->>>>>>> fbe37a87
+git clone https://github.com/FelixN1l/pseudofinder
 ```
 
 The program depends on cyvcf2, which depends on htslib, which depends on curl. To install you may need the curl library available. On Spartan this can be achieved with:
